package cmd

import (
	"context"
	"fmt"
	"io"
	"log"
	"os"
	"strings"

	"github.com/cloudwego/eino/schema"
	"github.com/mark3labs/mcphost/internal/agent"
	"github.com/mark3labs/mcphost/internal/config"
	"github.com/mark3labs/mcphost/internal/models"
	"github.com/mark3labs/mcphost/internal/ui"
	"github.com/spf13/cobra"
)

var (
	configFile       string
	systemPromptFile string
	messageWindow    int
	modelFlag        string
	openaiBaseURL    string
	anthropicBaseURL string
	openaiAPIKey     string
	anthropicAPIKey  string
	googleAPIKey     string
	debugMode        bool
	promptFlag       string
	quietFlag        bool
)

var rootCmd = &cobra.Command{
	Use:   "mcphost",
	Short: "Chat with AI models through a unified interface",
	Long: `MCPHost is a CLI tool that allows you to interact with various AI models
through a unified interface. It supports various tools through MCP servers
and provides streaming responses.

Available models can be specified using the --model flag:
- Anthropic Claude (default): anthropic:claude-sonnet-4-20250514
- OpenAI: openai:gpt-4
- Ollama models: ollama:modelname
- Google: google:modelname

Examples:
  # Interactive mode
  mcphost -m ollama:qwen2.5:3b
  mcphost -m openai:gpt-4
  mcphost -m google:gemini-2.0-flash
  
  # Non-interactive mode
  mcphost -p "What is the weather like today?"
  mcphost -p "Calculate 15 * 23" --quiet`,
	RunE: func(cmd *cobra.Command, args []string) error {
		return runMCPHost(context.Background())
	},
}

func Execute() {
	if err := rootCmd.Execute(); err != nil {
		fmt.Fprintf(os.Stderr, "Error: %v\n", err)
		os.Exit(1)
	}
}

func init() {
	rootCmd.PersistentFlags().
		StringVar(&configFile, "config", "", "config file (default is $HOME/.mcp.json)")
	rootCmd.PersistentFlags().
		StringVar(&systemPromptFile, "system-prompt", "", "system prompt json file")
	rootCmd.PersistentFlags().
		IntVar(&messageWindow, "message-window", 10, "number of messages to keep in context")
	rootCmd.PersistentFlags().
		StringVarP(&modelFlag, "model", "m", "anthropic:claude-sonnet-4-20250514",
			"model to use (format: provider:model)")
	rootCmd.PersistentFlags().
		BoolVar(&debugMode, "debug", false, "enable debug logging")
	rootCmd.PersistentFlags().
		StringVarP(&promptFlag, "prompt", "p", "", "run in non-interactive mode with the given prompt")
	rootCmd.PersistentFlags().
		BoolVar(&quietFlag, "quiet", false, "suppress all output (only works with --prompt)")

	flags := rootCmd.PersistentFlags()
	flags.StringVar(&openaiBaseURL, "openai-url", "", "base URL for OpenAI API")
	flags.StringVar(&anthropicBaseURL, "anthropic-url", "", "base URL for Anthropic API")
	flags.StringVar(&openaiAPIKey, "openai-api-key", "", "OpenAI API key")
	flags.StringVar(&anthropicAPIKey, "anthropic-api-key", "", "Anthropic API key")
	flags.StringVar(&googleAPIKey, "google-api-key", "", "Google (Gemini) API key")
}

func runMCPHost(ctx context.Context) error {
	// Validate flag combinations
	if quietFlag && promptFlag == "" {
		return fmt.Errorf("--quiet flag can only be used with --prompt/-p")
	}

	// Set up logging
	if debugMode {
		log.SetFlags(log.LstdFlags | log.Lshortfile)
	}

	// Load configuration
	mcpConfig, err := config.LoadMCPConfig(configFile)
	if err != nil {
		return fmt.Errorf("failed to load MCP config: %v", err)
	}

	systemPrompt, err := config.LoadSystemPrompt(systemPromptFile)
	if err != nil {
		return fmt.Errorf("failed to load system prompt: %v", err)
	}

	// Create model configuration
	modelConfig := &models.ProviderConfig{
		ModelString:      modelFlag,
		SystemPrompt:     systemPrompt,
		AnthropicAPIKey:  anthropicAPIKey,
		AnthropicBaseURL: anthropicBaseURL,
		OpenAIAPIKey:     openaiAPIKey,
		OpenAIBaseURL:    openaiBaseURL,
		GoogleAPIKey:     googleAPIKey,
	}

	// Create agent configuration
	agentConfig := &agent.AgentConfig{
		ModelConfig:   modelConfig,
		MCPConfig:     mcpConfig,
		SystemPrompt:  systemPrompt,
		MaxSteps:      20,
		MessageWindow: messageWindow,
	}

	// Create the agent
	mcpAgent, err := agent.NewAgent(ctx, agentConfig)
	if err != nil {
		return fmt.Errorf("failed to create agent: %v", err)
	}
	defer mcpAgent.Close()

	// Get model name for display
	parts := strings.SplitN(modelFlag, ":", 2)
	modelName := "Unknown"
	if len(parts) == 2 {
		modelName = parts[1]
	}

	// Get tools
	tools := mcpAgent.GetTools()

	// Create CLI interface (skip if quiet mode)
	var cli *ui.CLI
	if !quietFlag {
		cli, err = ui.NewCLI()
		if err != nil {
			return fmt.Errorf("failed to create CLI: %v", err)
		}

		// Log successful initialization
		if len(parts) == 2 {
			cli.DisplayInfo(fmt.Sprintf("Model loaded: %s (%s)", parts[0], parts[1]))
		}
		cli.DisplayInfo(fmt.Sprintf("Loaded %d tools from MCP servers", len(tools)))
	}

	// Prepare data for slash commands
	var serverNames []string
	for name := range mcpConfig.MCPServers {
		serverNames = append(serverNames, name)
	}

	var toolNames []string
	for _, tool := range tools {
		if info, err := tool.Info(ctx); err == nil {
			toolNames = append(toolNames, info.Name)
		}
	}

	// Main interaction logic
	var messages []*schema.Message
	
	// Check if running in non-interactive mode
	if promptFlag != "" {
		return runNonInteractiveMode(ctx, mcpAgent, cli, promptFlag, modelName, messages, quietFlag)
	}
	
	// Quiet mode is not allowed in interactive mode
	if quietFlag {
		return fmt.Errorf("--quiet flag can only be used with --prompt/-p")
	}
	
	return runInteractiveMode(ctx, mcpAgent, cli, serverNames, toolNames, modelName, messages)
}

// runNonInteractiveMode handles the non-interactive mode execution
func runNonInteractiveMode(ctx context.Context, mcpAgent *agent.Agent, cli *ui.CLI, prompt, modelName string, messages []*schema.Message, quiet bool) error {
	// Display user message (skip if quiet)
	if !quiet && cli != nil {
		cli.DisplayUserMessage(prompt)
	}

	// Add user message to history
	messages = append(messages, schema.UserMessage(prompt))

	// Get agent response with controlled spinner that stops for tool call display
	var response *schema.Message
	var currentSpinner *ui.Spinner
	
	// Start initial spinner (skip if quiet)
	if !quiet && cli != nil {
		currentSpinner = ui.NewSpinner("Thinking...")
		currentSpinner.Start()
	}
	
	response, err := mcpAgent.GenerateWithLoop(ctx, messages,
		// Tool call handler - called when a tool is about to be executed
		func(toolName, toolArgs string) {
			if !quiet && cli != nil {
				// Stop spinner before displaying tool call
				if currentSpinner != nil {
					currentSpinner.Stop()
					currentSpinner = nil
				}
				cli.DisplayToolCallMessage(toolName, toolArgs)
			}
		},
		// Tool result handler - called when a tool execution completes
		func(toolName, toolArgs, result string, isError bool) {
			if !quiet && cli != nil {
				cli.DisplayToolMessage(toolName, toolArgs, result, isError)
				// Start spinner again for next LLM call
				currentSpinner = ui.NewSpinner("Thinking...")
				currentSpinner.Start()
			}
		},
		// Response handler - called when the LLM generates a response
		func(content string) {
			if !quiet && cli != nil {
				// Stop spinner when we get the final response
				if currentSpinner != nil {
					currentSpinner.Stop()
					currentSpinner = nil
				}
			}
		},
<<<<<<< HEAD
		// Tool call content handler - called when content accompanies tool calls
		func(content string) {
			if !quiet && cli != nil {
				// Stop spinner before displaying content
				if currentSpinner != nil {
					currentSpinner.Stop()
					currentSpinner = nil
				}
				cli.DisplayAssistantMessageWithModel(content, modelName)
				// Start spinner again for tool calls
				currentSpinner = ui.NewSpinner("Thinking...")
				currentSpinner.Start()
			}
		},
=======
>>>>>>> 8f8169a0
	)
	
	// Make sure spinner is stopped if still running
	if !quiet && cli != nil && currentSpinner != nil {
		currentSpinner.Stop()
	}
	if err != nil {
		if !quiet && cli != nil {
			cli.DisplayError(fmt.Errorf("agent error: %v", err))
		}
		return err
	}

	// Display assistant response with model name (skip if quiet)
	if !quiet && cli != nil {
		if err := cli.DisplayAssistantMessageWithModel(response.Content, modelName); err != nil {
			cli.DisplayError(fmt.Errorf("display error: %v", err))
			return err
		}
	} else if quiet {
		// In quiet mode, only output the final response content to stdout
		fmt.Print(response.Content)
	}

	// Exit after displaying the final response
	return nil
}

// runInteractiveMode handles the interactive mode execution
func runInteractiveMode(ctx context.Context, mcpAgent *agent.Agent, cli *ui.CLI, serverNames, toolNames []string, modelName string, messages []*schema.Message) error {

	// Main interaction loop
	for {
		// Get user input
		prompt, err := cli.GetPrompt()
		if err == io.EOF {
			fmt.Println("\nGoodbye!")
			return nil
		}
		if err != nil {
			return fmt.Errorf("failed to get prompt: %v", err)
		}

		if prompt == "" {
			continue
		}

		// Handle slash commands
		if cli.IsSlashCommand(prompt) {
			if cli.HandleSlashCommand(prompt, serverNames, toolNames, messages) {
				continue
			}
			cli.DisplayError(fmt.Errorf("unknown command: %s", prompt))
			continue
		}

		// Display user message
		cli.DisplayUserMessage(prompt)

		// Add user message to history
		messages = append(messages, schema.UserMessage(prompt))

		// Prune messages if needed
		if len(messages) > messageWindow {
			messages = messages[len(messages)-messageWindow:]
		}

		// Get agent response with controlled spinner that stops for tool call display
		var response *schema.Message
		var currentSpinner *ui.Spinner
		
		// Start initial spinner
		currentSpinner = ui.NewSpinner("Thinking...")
		currentSpinner.Start()
		
		response, err = mcpAgent.GenerateWithLoop(ctx, messages,
			// Tool call handler - called when a tool is about to be executed
			func(toolName, toolArgs string) {
				// Stop spinner before displaying tool call
				if currentSpinner != nil {
					currentSpinner.Stop()
					currentSpinner = nil
				}
				cli.DisplayToolCallMessage(toolName, toolArgs)
			},
			// Tool result handler - called when a tool execution completes
			func(toolName, toolArgs, result string, isError bool) {
				cli.DisplayToolMessage(toolName, toolArgs, result, isError)
				// Start spinner again for next LLM call
				currentSpinner = ui.NewSpinner("Thinking...")
				currentSpinner.Start()
			},
			// Response handler - called when the LLM generates a response
			func(content string) {
				// Stop spinner when we get the final response
				if currentSpinner != nil {
					currentSpinner.Stop()
					currentSpinner = nil
				}
			},
			// Tool call content handler - called when content accompanies tool calls
			func(content string) {
				// Stop spinner before displaying content
				if currentSpinner != nil {
					currentSpinner.Stop()
					currentSpinner = nil
				}
				cli.DisplayAssistantMessageWithModel(content, modelName)
				// Start spinner again for tool calls
				currentSpinner = ui.NewSpinner("Thinking...")
				currentSpinner.Start()
			},
		)
		
		// Make sure spinner is stopped if still running
		if currentSpinner != nil {
			currentSpinner.Stop()
		}
		if err != nil {
			cli.DisplayError(fmt.Errorf("agent error: %v", err))
			continue
		}

		// Display assistant response with model name
		if err := cli.DisplayAssistantMessageWithModel(response.Content, modelName); err != nil {
			cli.DisplayError(fmt.Errorf("display error: %v", err))
		}

		// Add assistant response to history
		messages = append(messages, response)
	}
}<|MERGE_RESOLUTION|>--- conflicted
+++ resolved
@@ -244,7 +244,7 @@
 				}
 			}
 		},
-<<<<<<< HEAD
+
 		// Tool call content handler - called when content accompanies tool calls
 		func(content string) {
 			if !quiet && cli != nil {
@@ -259,8 +259,6 @@
 				currentSpinner.Start()
 			}
 		},
-=======
->>>>>>> 8f8169a0
 	)
 	
 	// Make sure spinner is stopped if still running
