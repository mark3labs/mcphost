# MCPHost 🤖

A CLI host application that enables Large Language Models (LLMs) to interact with external tools through the Model Context Protocol (MCP). Currently supports both Claude 3.5 Sonnet and Ollama models.

## Overview 🌟

MCPHost acts as a host in the MCP client-server architecture, where:
- **Hosts** (like MCPHost) are LLM applications that manage connections and interactions
- **Clients** maintain 1:1 connections with MCP servers
- **Servers** provide context, tools, and capabilities to the LLMs

This architecture allows language models to:
- Access external tools and data sources 🛠️
- Maintain consistent context across interactions 🔄
- Execute commands and retrieve information safely 🔒

Currently supports:
- Claude 3.5 Sonnet (claude-3-5-sonnet-20240620)
- Any Ollama-compatible model with function calling support
- Google Gemini models
- Any OpenAI-compatible local or online model with function calling support

## Features ✨

- Interactive conversations with support models
- Support for multiple concurrent MCP servers
- Dynamic tool discovery and integration
- Tool calling capabilities for both model types
- Configurable MCP server locations and arguments
- Consistent command interface across model types
- Configurable message history window for context management

## Requirements 📋

- Go 1.23 or later
- For Claude: An Anthropic API key
- For Ollama: Local Ollama installation with desired models
- For Google/Gemini: Google API key (see https://aistudio.google.com/app/apikey)
- One or more MCP-compatible tool servers

## Environment Setup 🔧

1. Anthropic API Key (for Claude):
```bash
export ANTHROPIC_API_KEY='your-api-key'
```

2. Ollama Setup:
- Install Ollama from https://ollama.ai
- Pull your desired model:
```bash
ollama pull mistral
```
- Ensure Ollama is running:
```bash
ollama serve
```

<<<<<<< HEAD
You can also configure the Ollama client using standard environment variables, such as `OLLAMA HOST` for the Ollama base URL.
=======
3. Google API Key (for Gemini):
```bash
export GOOGLE_API_KEY='your-api-key'
```

4. OpenAI compatible online Setup
- Get your api server base url, api key and model name
>>>>>>> d8583a78

## Installation 📦

```bash
go install github.com/mark3labs/mcphost@latest
```

## Configuration ⚙️

MCPHost will automatically create a configuration file at `~/.mcp.json` if it doesn't exist. You can also specify a custom location using the `--config` flag:

```json
{
  "mcpServers": {
    "sqlite": {
      "command": "uvx",
      "args": [
        "mcp-server-sqlite",
        "--db-path",
        "/tmp/foo.db"
      ]
    },
    "filesystem": {
      "command": "npx",
      "args": [
        "-y",
        "@modelcontextprotocol/server-filesystem",
        "/tmp"
      ]
    }
  }
}
```

Each MCP server entry requires:
- `command`: The command to run (e.g., `uvx`, `npx`) 
- `args`: Array of arguments for the command:
  - For SQLite server: `mcp-server-sqlite` with database path
  - For filesystem server: `@modelcontextprotocol/server-filesystem` with directory path

## Usage 🚀

MCPHost is a CLI tool that allows you to interact with various AI models through a unified interface. It supports various tools through MCP servers.

### Available Models
Models can be specified using the `--model` (`-m`) flag:
- Anthropic Claude (default): `anthropic:claude-3-5-sonnet-latest`
- OpenAI or OpenAI-compatible: `openai:gpt-4`
- Ollama models: `ollama:modelname`
- Google: `google:gemini-2.0-flash`

### Examples
```bash
# Use Ollama with Qwen model
mcphost -m ollama:qwen2.5:3b

# Use OpenAI's GPT-4
mcphost -m openai:gpt-4

# Use OpenAI-compatible model
mcphost --model openai:<your-model-name> \
--openai-url <your-base-url> \
--openai-api-key <your-api-key>
```

### Flags
- `--anthropic-url string`: Base URL for Anthropic API (defaults to api.anthropic.com)
- `--anthropic-api-key string`: Anthropic API key (can also be set via ANTHROPIC_API_KEY environment variable)
- `--config string`: Config file location (default is $HOME/.mcp.json)
- `--debug`: Enable debug logging
- `--message-window int`: Number of messages to keep in context (default: 10)
- `-m, --model string`: Model to use (format: provider:model) (default "anthropic:claude-3-5-sonnet-latest")
- `--openai-url string`: Base URL for OpenAI API (defaults to api.openai.com)
- `--openai-api-key string`: OpenAI API key (can also be set via OPENAI_API_KEY environment variable)
- `--google-api-key string`: Google API key (can also be set via GOOGLE_API_KEY environment variable)


### Interactive Commands

While chatting, you can use:
- `/help`: Show available commands
- `/tools`: List all available tools
- `/servers`: List configured MCP servers
- `/history`: Display conversation history
- `/quit`: Exit the application
- `Ctrl+C`: Exit at any time

### Global Flags
- `--config`: Specify custom config file location
- `--message-window`: Set number of messages to keep in context (default: 10)

## MCP Server Compatibility 🔌

MCPHost can work with any MCP-compliant server. For examples and reference implementations, see the [MCP Servers Repository](https://github.com/modelcontextprotocol/servers).

## Contributing 🤝

Contributions are welcome! Feel free to:
- Submit bug reports or feature requests through issues
- Create pull requests for improvements
- Share your custom MCP servers
- Improve documentation

Please ensure your contributions follow good coding practices and include appropriate tests.

## License 📄

This project is licensed under the MIT License - see the [LICENSE](LICENSE) file for details.

## Acknowledgments 🙏

- Thanks to the Anthropic team for Claude and the MCP specification
- Thanks to the Ollama team for their local LLM runtime
- Thanks to all contributors who have helped improve this tool<|MERGE_RESOLUTION|>--- conflicted
+++ resolved
@@ -56,9 +56,8 @@
 ollama serve
 ```
 
-<<<<<<< HEAD
 You can also configure the Ollama client using standard environment variables, such as `OLLAMA HOST` for the Ollama base URL.
-=======
+
 3. Google API Key (for Gemini):
 ```bash
 export GOOGLE_API_KEY='your-api-key'
@@ -66,7 +65,6 @@
 
 4. OpenAI compatible online Setup
 - Get your api server base url, api key and model name
->>>>>>> d8583a78
 
 ## Installation 📦
 
